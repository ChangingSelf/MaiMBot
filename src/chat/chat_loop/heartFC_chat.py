import asyncio
import time
import traceback
import math
import random
from typing import List, Optional, Dict, Any, Tuple
from rich.traceback import install
from collections import deque

from src.config.config import global_config
from src.common.logger import get_logger
from src.common.data_models.database_data_model import DatabaseMessages
from src.chat.message_receive.chat_stream import ChatStream, get_chat_manager
from src.chat.utils.prompt_builder import global_prompt_manager
from src.chat.utils.timer_calculator import Timer
from src.chat.planner_actions.planner import ActionPlanner
from src.chat.planner_actions.action_modifier import ActionModifier
from src.chat.planner_actions.action_manager import ActionManager
from src.chat.chat_loop.hfc_utils import CycleDetail
from src.chat.chat_loop.hfc_utils import send_typing, stop_typing
from src.chat.memory_system.Hippocampus import hippocampus_manager
from src.chat.frequency_control.talk_frequency_control import talk_frequency_control
from src.chat.frequency_control.focus_value_control import focus_value_control
from src.chat.express.expression_learner import expression_learner_manager
from src.person_info.relationship_builder_manager import relationship_builder_manager
from src.person_info.person_info import Person
from src.plugin_system.base.component_types import ChatMode, EventType
from src.plugin_system.core import events_manager
from src.plugin_system.apis import generator_api, send_api, message_api, database_api
from src.mais4u.mai_think import mai_thinking_manager
from src.mais4u.s4u_config import s4u_config


ERROR_LOOP_INFO = {
    "loop_plan_info": {
        "action_result": {
            "action_type": "error",
            "action_data": {},
            "reasoning": "循环处理失败",
        },
    },
    "loop_action_info": {
        "action_taken": False,
        "reply_text": "",
        "command": "",
        "taken_time": time.time(),
    },
}


install(extra_lines=3)

# 注释：原来的动作修改超时常量已移除，因为改为顺序执行

logger = get_logger("hfc")  # Logger Name Changed


class HeartFChatting:
    """
    管理一个连续的Focus Chat循环
    用于在特定聊天流中生成回复。
    其生命周期现在由其关联的 SubHeartflow 的 FOCUSED 状态控制。
    """

    def __init__(self, chat_id: str):
        """
        HeartFChatting 初始化函数

        参数:
            chat_id: 聊天流唯一标识符(如stream_id)
            on_stop_focus_chat: 当收到stop_focus_chat命令时调用的回调函数
            performance_version: 性能记录版本号，用于区分不同启动版本
        """
        # 基础属性
        self.stream_id: str = chat_id  # 聊天流ID
        self.chat_stream: ChatStream = get_chat_manager().get_stream(self.stream_id)  # type: ignore
        if not self.chat_stream:
            raise ValueError(f"无法找到聊天流: {self.stream_id}")
        self.log_prefix = f"[{get_chat_manager().get_stream_name(self.stream_id) or self.stream_id}]"

        self.relationship_builder = relationship_builder_manager.get_or_create_builder(self.stream_id)
        self.expression_learner = expression_learner_manager.get_expression_learner(self.stream_id)

        self.talk_frequency_control = talk_frequency_control.get_talk_frequency_control(self.stream_id)
        self.focus_value_control = focus_value_control.get_focus_value_control(self.stream_id)

        self.action_manager = ActionManager()
        self.action_planner = ActionPlanner(chat_id=self.stream_id, action_manager=self.action_manager)
        self.action_modifier = ActionModifier(action_manager=self.action_manager, chat_id=self.stream_id)

        # 循环控制内部状态
        self.running: bool = False
        self._loop_task: Optional[asyncio.Task] = None  # 主循环任务

        # 添加循环信息管理相关的属性
        self.history_loop: List[CycleDetail] = []
        self._cycle_counter = 0
        self._current_cycle_detail: CycleDetail = None  # type: ignore

        self.reply_timeout_count = 0
        self.plan_timeout_count = 0

        self.last_read_time = time.time() - 1

        self.focus_energy = 1
        self.no_action_consecutive = 0
        # 最近三次no_action的新消息兴趣度记录
        self.recent_interest_records: deque = deque(maxlen=3)

    async def start(self):
        """检查是否需要启动主循环，如果未激活则启动。"""

        # 如果循环已经激活，直接返回
        if self.running:
            logger.debug(f"{self.log_prefix} HeartFChatting 已激活，无需重复启动")
            return

        try:
            # 标记为活动状态，防止重复启动
            self.running = True

            self._loop_task = asyncio.create_task(self._main_chat_loop())
            self._loop_task.add_done_callback(self._handle_loop_completion)
            logger.info(f"{self.log_prefix} HeartFChatting 启动完成")

        except Exception as e:
            # 启动失败时重置状态
            self.running = False
            self._loop_task = None
            logger.error(f"{self.log_prefix} HeartFChatting 启动失败: {e}")
            raise

    def _handle_loop_completion(self, task: asyncio.Task):
        """当 _hfc_loop 任务完成时执行的回调。"""
        try:
            if exception := task.exception():
                logger.error(f"{self.log_prefix} HeartFChatting: 脱离了聊天(异常): {exception}")
                logger.error(traceback.format_exc())  # Log full traceback for exceptions
            else:
                logger.info(f"{self.log_prefix} HeartFChatting: 脱离了聊天 (外部停止)")
        except asyncio.CancelledError:
            logger.info(f"{self.log_prefix} HeartFChatting: 结束了聊天")

    def start_cycle(self):
        self._cycle_counter += 1
        self._current_cycle_detail = CycleDetail(self._cycle_counter)
        self._current_cycle_detail.thinking_id = f"tid{str(round(time.time(), 2))}"
        cycle_timers = {}
        return cycle_timers, self._current_cycle_detail.thinking_id

    def end_cycle(self, loop_info, cycle_timers):
        self._current_cycle_detail.set_loop_info(loop_info)
        self.history_loop.append(self._current_cycle_detail)
        self._current_cycle_detail.timers = cycle_timers
        self._current_cycle_detail.end_time = time.time()

    def print_cycle_info(self, cycle_timers):
        # 记录循环信息和计时器结果
        timer_strings = []
        for name, elapsed in cycle_timers.items():
            formatted_time = f"{elapsed * 1000:.2f}毫秒" if elapsed < 1 else f"{elapsed:.2f}秒"
            timer_strings.append(f"{name}: {formatted_time}")

        # 获取动作类型，兼容新旧格式
        action_type = "未知动作"
        if hasattr(self, "_current_cycle_detail") and self._current_cycle_detail:
            loop_plan_info = self._current_cycle_detail.loop_plan_info
            if isinstance(loop_plan_info, dict):
                action_result = loop_plan_info.get("action_result", {})
                if isinstance(action_result, dict):
                    # 旧格式：action_result是字典
                    action_type = action_result.get("action_type", "未知动作")
                elif isinstance(action_result, list) and action_result:
                    # 新格式：action_result是actions列表
                    action_type = action_result[0].get("action_type", "未知动作")
            elif isinstance(loop_plan_info, list) and loop_plan_info:
                # 直接是actions列表的情况
                action_type = loop_plan_info[0].get("action_type", "未知动作")

        logger.info(
            f"{self.log_prefix} 第{self._current_cycle_detail.cycle_id}次思考,"
            f"耗时: {self._current_cycle_detail.end_time - self._current_cycle_detail.start_time:.1f}秒, "  # type: ignore
            f"选择动作: {action_type}" + (f"\n详情: {'; '.join(timer_strings)}" if timer_strings else "")
        )

    def _determine_form_type(self) -> None:
        """判断使用哪种形式的no_action"""
        # 如果连续no_action次数少于3次，使用waiting形式
        if self.no_action_consecutive <= 3:
            self.focus_energy = 1
        else:
            # 计算最近三次记录的兴趣度总和
            total_recent_interest = sum(self.recent_interest_records)

            # 计算调整后的阈值
            adjusted_threshold = 1 / self.talk_frequency_control.get_current_talk_frequency()

            logger.info(
                f"{self.log_prefix} 最近三次兴趣度总和: {total_recent_interest:.2f}, 调整后阈值: {adjusted_threshold:.2f}"
            )

            # 如果兴趣度总和小于阈值，进入breaking形式
            if total_recent_interest < adjusted_threshold:
                logger.info(f"{self.log_prefix} 兴趣度不足，进入休息")
                self.focus_energy = random.randint(3, 6)
            else:
                logger.info(f"{self.log_prefix} 兴趣度充足，等待新消息")
                self.focus_energy = 1

    async def _should_process_messages(self, new_message: List[DatabaseMessages]) -> tuple[bool, float]:
        """
        判断是否应该处理消息

        Args:
            new_message: 新消息列表
            mode: 当前聊天模式

        Returns:
            bool: 是否应该处理消息
        """
        new_message_count = len(new_message)
        talk_frequency = self.talk_frequency_control.get_current_talk_frequency()

        modified_exit_count_threshold = self.focus_energy * 0.5 / talk_frequency
        modified_exit_interest_threshold = 1.5 / talk_frequency
        total_interest = 0.0
        for msg in new_message:
            interest_value = msg.interest_value
            if interest_value is not None and msg.processed_plain_text:
                total_interest += float(interest_value)

        if new_message_count >= modified_exit_count_threshold:
            self.recent_interest_records.append(total_interest)
            logger.info(
                f"{self.log_prefix} 累计消息数量达到{new_message_count}条(>{modified_exit_count_threshold:.1f})，结束等待"
            )
            # logger.info(self.last_read_time)
            # logger.info(new_message)
            return True, total_interest / new_message_count if new_message_count > 0 else 0.0

        # 检查累计兴趣值
        if new_message_count > 0:
            # 只在兴趣值变化时输出log
            if not hasattr(self, "_last_accumulated_interest") or total_interest != self._last_accumulated_interest:
                logger.info(
                    f"{self.log_prefix} 休息中，新消息：{new_message_count}条，累计兴趣值: {total_interest:.2f}, 活跃度: {talk_frequency:.1f}"
                )
                self._last_accumulated_interest = total_interest

            if total_interest >= modified_exit_interest_threshold:
                # 记录兴趣度到列表
                self.recent_interest_records.append(total_interest)
                logger.info(
                    f"{self.log_prefix} 累计兴趣值达到{total_interest:.2f}(>{modified_exit_interest_threshold:.1f})，结束等待"
                )
                return True, total_interest / new_message_count if new_message_count > 0 else 0.0

        # 每10秒输出一次等待状态
        if int(time.time() - self.last_read_time) > 0 and int(time.time() - self.last_read_time) % 15 == 0:
            logger.debug(
                f"{self.log_prefix} 已等待{time.time() - self.last_read_time:.0f}秒，累计{new_message_count}条消息，累计兴趣{total_interest:.1f}，继续等待..."
            )
            await asyncio.sleep(0.5)

        return False, 0.0

    async def _loopbody(self):
        recent_messages_dict = message_api.get_messages_by_time_in_chat(
            chat_id=self.stream_id,
            start_time=self.last_read_time,
            end_time=time.time(),
            limit=10,
            limit_mode="latest",
            filter_mai=True,
            filter_command=True,
        )
        # 统一的消息处理逻辑
        should_process, interest_value = await self._should_process_messages(recent_messages_dict)

        if should_process:
            self.last_read_time = time.time()
            await self._observe(interest_value=interest_value)

        else:
            # Normal模式：消息数量不足，等待
            await asyncio.sleep(0.5)
            return True
        return True

    async def _send_and_store_reply(
        self,
        response_set,
        action_message,
        cycle_timers: Dict[str, float],
        thinking_id,
        actions,
        selected_expressions: List[int] = None,
    ) -> Tuple[Dict[str, Any], str, Dict[str, float]]:
        with Timer("回复发送", cycle_timers):
            reply_text = await self._send_response(
                reply_set=response_set,
                message_data=action_message,
                selected_expressions=selected_expressions,
            )

        # 获取 platform，如果不存在则从 chat_stream 获取，如果还是 None 则使用默认值
        platform = action_message.get("chat_info_platform")
        if platform is None:
            platform = getattr(self.chat_stream, "platform", "unknown")

        person = Person(platform=platform, user_id=action_message.get("user_id", ""))
        person_name = person.person_name
        action_prompt_display = f"你对{person_name}进行了回复：{reply_text}"

        await database_api.store_action_info(
            chat_stream=self.chat_stream,
            action_build_into_prompt=False,
            action_prompt_display=action_prompt_display,
            action_done=True,
            thinking_id=thinking_id,
            action_data={"reply_text": reply_text},
            action_name="reply",
        )

        # 构建循环信息
        loop_info: Dict[str, Any] = {
            "loop_plan_info": {
                "action_result": actions,
            },
            "loop_action_info": {
                "action_taken": True,
                "reply_text": reply_text,
                "command": "",
                "taken_time": time.time(),
            },
        }

        return loop_info, reply_text, cycle_timers

    async def _observe(self, interest_value: float = 0.0) -> bool:
        action_type = "no_action"
        reply_text = ""  # 初始化reply_text变量，避免UnboundLocalError

        # 使用sigmoid函数将interest_value转换为概率
        # 当interest_value为0时，概率接近0（使用Focus模式）
        # 当interest_value很高时，概率接近1（使用Normal模式）
        def calculate_normal_mode_probability(interest_val: float) -> float:
            # 使用sigmoid函数，调整参数使概率分布更合理
            # 当interest_value = 0时，概率约为0.1
            # 当interest_value = 1时，概率约为0.5
            # 当interest_value = 2时，概率约为0.8
            # 当interest_value = 3时，概率约为0.95
            k = 2.0  # 控制曲线陡峭程度
            x0 = 1.0  # 控制曲线中心点
            return 1.0 / (1.0 + math.exp(-k * (interest_val - x0)))
<<<<<<< HEAD

        normal_mode_probability = (
            calculate_normal_mode_probability(interest_value)
            * 0.5
            / self.talk_frequency_control.get_current_talk_frequency()
        )

=======
        
        normal_mode_probability = calculate_normal_mode_probability(interest_value) * 2 *  self.talk_frequency_control.get_current_talk_frequency()
        
>>>>>>> de962fbf
        # 根据概率决定使用哪种模式
        if random.random() < normal_mode_probability:
            mode = ChatMode.NORMAL
            logger.info(
                f"{self.log_prefix} 有兴趣({interest_value:.2f})，在{normal_mode_probability * 100:.0f}%概率下选择回复"
            )
        else:
            mode = ChatMode.FOCUS

        # 创建新的循环信息
        cycle_timers, thinking_id = self.start_cycle()

        logger.info(f"{self.log_prefix} 开始第{self._cycle_counter}次思考")

        if s4u_config.enable_s4u:
            await send_typing()

        async with global_prompt_manager.async_message_scope(self.chat_stream.context.get_template_name()):
            await self.relationship_builder.build_relation()
            await self.expression_learner.trigger_learning_for_chat()

            # 记忆构建：为当前chat_id构建记忆
            try:
                await hippocampus_manager.build_memory_for_chat(self.stream_id)
            except Exception as e:
                logger.error(f"{self.log_prefix} 记忆构建失败: {e}")

            if random.random() > self.focus_value_control.get_current_focus_value() and mode == ChatMode.FOCUS:
                # 如果激活度没有激活，并且聊天活跃度低，有可能不进行plan，相当于不在电脑前，不进行认真思考
                actions = [
                    {
                        "action_type": "no_action",
                        "reasoning": "专注不足",
                        "action_data": {},
                    }
                ]
            else:
                available_actions = {}
                # 第一步：动作修改
                with Timer("动作修改", cycle_timers):
                    try:
                        await self.action_modifier.modify_actions()
                        available_actions = self.action_manager.get_using_actions()
                    except Exception as e:
                        logger.error(f"{self.log_prefix} 动作修改失败: {e}")

                # 执行planner
                planner_info = self.action_planner.get_necessary_info()
                prompt_info = await self.action_planner.build_planner_prompt(
                    is_group_chat=planner_info[0],
                    chat_target_info=planner_info[1],
                    current_available_actions=planner_info[2],
                )
                if not await events_manager.handle_mai_events(
                    EventType.ON_PLAN, None, prompt_info[0], None, self.chat_stream.stream_id
                ):
                    return False
                with Timer("规划器", cycle_timers):
                    actions, _ = await self.action_planner.plan(
                        mode=mode,
                        loop_start_time=self.last_read_time,
                        available_actions=available_actions,
                    )

            # 3. 并行执行所有动作
            async def execute_action(action_info, actions):
                """执行单个动作的通用函数"""
                try:
                    if action_info["action_type"] == "no_action":
                        # 直接处理no_action逻辑，不再通过动作系统
                        reason = action_info.get("reasoning", "选择不回复")
                        logger.info(f"{self.log_prefix} 选择不回复，原因: {reason}")

                        # 存储no_action信息到数据库
                        await database_api.store_action_info(
                            chat_stream=self.chat_stream,
                            action_build_into_prompt=False,
                            action_prompt_display=reason,
                            action_done=True,
                            thinking_id=thinking_id,
                            action_data={"reason": reason},
                            action_name="no_action",
                        )

                        return {"action_type": "no_action", "success": True, "reply_text": "", "command": ""}
                    elif action_info["action_type"] != "reply":
                        # 执行普通动作
                        with Timer("动作执行", cycle_timers):
                            success, reply_text, command = await self._handle_action(
                                action_info["action_type"],
                                action_info["reasoning"],
                                action_info["action_data"],
                                cycle_timers,
                                thinking_id,
                                action_info["action_message"],
                            )
                        return {
                            "action_type": action_info["action_type"],
                            "success": success,
                            "reply_text": reply_text,
                            "command": command,
                        }
                    else:
                        try:
                            success, response_set, prompt_selected_expressions = await generator_api.generate_reply(
                                chat_stream=self.chat_stream,
                                reply_message=action_info["action_message"],
                                available_actions=available_actions,
                                choosen_actions=actions,
                                reply_reason=action_info.get("reasoning", ""),
                                enable_tool=global_config.tool.enable_tool,
                                request_type="replyer",
                                from_plugin=False,
                                return_expressions=True,
                            )

                            if prompt_selected_expressions and len(prompt_selected_expressions) > 1:
                                _, selected_expressions = prompt_selected_expressions
                            else:
                                selected_expressions = []

                            if not success or not response_set:
                                logger.info(
                                    f"对 {action_info['action_message'].get('processed_plain_text')} 的回复生成失败"
                                )
                                return {"action_type": "reply", "success": False, "reply_text": "", "loop_info": None}

                        except asyncio.CancelledError:
                            logger.debug(f"{self.log_prefix} 并行执行：回复生成任务已被取消")
                            return {"action_type": "reply", "success": False, "reply_text": "", "loop_info": None}

                        loop_info, reply_text, cycle_timers_reply = await self._send_and_store_reply(
                            response_set=response_set,
                            action_message=action_info["action_message"],
                            cycle_timers=cycle_timers,
                            thinking_id=thinking_id,
                            actions=actions,
                            selected_expressions=selected_expressions,
                        )
                        return {
                            "action_type": "reply",
                            "success": True,
                            "reply_text": reply_text,
                            "loop_info": loop_info,
                        }
                except Exception as e:
                    logger.error(f"{self.log_prefix} 执行动作时出错: {e}")
                    logger.error(f"{self.log_prefix} 错误信息: {traceback.format_exc()}")
                    return {
                        "action_type": action_info["action_type"],
                        "success": False,
                        "reply_text": "",
                        "loop_info": None,
                        "error": str(e),
                    }

            action_tasks = [asyncio.create_task(execute_action(action, actions)) for action in actions]

            # 并行执行所有任务
            results = await asyncio.gather(*action_tasks, return_exceptions=True)

            # 处理执行结果
            reply_loop_info = None
            reply_text_from_reply = ""
            action_success = False
            action_reply_text = ""
            action_command = ""

            for i, result in enumerate(results):
                if isinstance(result, BaseException):
                    logger.error(f"{self.log_prefix} 动作执行异常: {result}")
                    continue

                _cur_action = actions[i]
                if result["action_type"] != "reply":
                    action_success = result["success"]
                    action_reply_text = result["reply_text"]
                    action_command = result.get("command", "")
                elif result["action_type"] == "reply":
                    if result["success"]:
                        reply_loop_info = result["loop_info"]
                        reply_text_from_reply = result["reply_text"]
                    else:
                        logger.warning(f"{self.log_prefix} 回复动作执行失败")

            # 构建最终的循环信息
            if reply_loop_info:
                # 如果有回复信息，使用回复的loop_info作为基础
                loop_info = reply_loop_info
                # 更新动作执行信息
                loop_info["loop_action_info"].update(
                    {
                        "action_taken": action_success,
                        "command": action_command,
                        "taken_time": time.time(),
                    }
                )
                reply_text = reply_text_from_reply
            else:
                # 没有回复信息，构建纯动作的loop_info
                loop_info = {
                    "loop_plan_info": {
                        "action_result": actions,
                    },
                    "loop_action_info": {
                        "action_taken": action_success,
                        "reply_text": action_reply_text,
                        "command": action_command,
                        "taken_time": time.time(),
                    },
                }
                reply_text = action_reply_text

        if s4u_config.enable_s4u:
            await stop_typing()
            await mai_thinking_manager.get_mai_think(self.stream_id).do_think_after_response(reply_text)

        self.end_cycle(loop_info, cycle_timers)
        self.print_cycle_info(cycle_timers)

        # await self.willing_manager.after_generate_reply_handle(message_data.get("message_id", ""))

        action_type = actions[0]["action_type"] if actions else "no_action"

        # 管理no_action计数器：当执行了非no_action动作时，重置计数器
        if action_type != "no_action":
            # no_action逻辑已集成到heartFC_chat.py中，直接重置计数器
            self.recent_interest_records.clear()
            self.no_action_consecutive = 0
            logger.debug(f"{self.log_prefix} 执行了{action_type}动作，重置no_action计数器")
            return True

        if action_type == "no_action":
            self.no_action_consecutive += 1
            self._determine_form_type()

        return True

    async def _main_chat_loop(self):
        """主循环，持续进行计划并可能回复消息，直到被外部取消。"""
        try:
            while self.running:
                # 主循环
                success = await self._loopbody()
                await asyncio.sleep(0.1)
                if not success:
                    break
        except asyncio.CancelledError:
            # 设置了关闭标志位后被取消是正常流程
            logger.info(f"{self.log_prefix} 麦麦已关闭聊天")
        except Exception:
            logger.error(f"{self.log_prefix} 麦麦聊天意外错误，将于3s后尝试重新启动")
            print(traceback.format_exc())
            await asyncio.sleep(3)
            self._loop_task = asyncio.create_task(self._main_chat_loop())
        logger.error(f"{self.log_prefix} 结束了当前聊天循环")

    async def _handle_action(
        self,
        action: str,
        reasoning: str,
        action_data: dict,
        cycle_timers: Dict[str, float],
        thinking_id: str,
        action_message: dict,
    ) -> tuple[bool, str, str]:
        """
        处理规划动作，使用动作工厂创建相应的动作处理器

        参数:
            action: 动作类型
            reasoning: 决策理由
            action_data: 动作数据，包含不同动作需要的参数
            cycle_timers: 计时器字典
            thinking_id: 思考ID

        返回:
            tuple[bool, str, str]: (是否执行了动作, 思考消息ID, 命令)
        """
        try:
            # 使用工厂创建动作处理器实例
            try:
                action_handler = self.action_manager.create_action(
                    action_name=action,
                    action_data=action_data,
                    reasoning=reasoning,
                    cycle_timers=cycle_timers,
                    thinking_id=thinking_id,
                    chat_stream=self.chat_stream,
                    log_prefix=self.log_prefix,
                    action_message=action_message,
                )
            except Exception as e:
                logger.error(f"{self.log_prefix} 创建动作处理器时出错: {e}")
                traceback.print_exc()
                return False, "", ""

            if not action_handler:
                logger.warning(f"{self.log_prefix} 未能创建动作处理器: {action}")
                return False, "", ""

            # 处理动作并获取结果
            result = await action_handler.handle_action()
            success, action_text = result
            command = ""

            return success, action_text, command

        except Exception as e:
            logger.error(f"{self.log_prefix} 处理{action}时出错: {e}")
            traceback.print_exc()
            return False, "", ""

    async def _send_response(
        self,
        reply_set,
        message_data,
        selected_expressions: List[int] = None,
    ) -> str:
        new_message_count = message_api.count_new_messages(
            chat_id=self.chat_stream.stream_id, start_time=self.last_read_time, end_time=time.time()
        )

        need_reply = new_message_count >= random.randint(2, 4)

        if need_reply:
            logger.info(f"{self.log_prefix} 从思考到回复，共有{new_message_count}条新消息，使用引用回复")

        reply_text = ""
        first_replied = False
        for reply_seg in reply_set:
            data = reply_seg[1]
            if not first_replied:
                await send_api.text_to_stream(
                    text=data,
                    stream_id=self.chat_stream.stream_id,
                    reply_message=message_data,
                    set_reply=need_reply,
                    typing=False,
                    selected_expressions=selected_expressions,
                )
                first_replied = True
            else:
                await send_api.text_to_stream(
                    text=data,
                    stream_id=self.chat_stream.stream_id,
                    reply_message=message_data,
                    set_reply=False,
                    typing=True,
                    selected_expressions=selected_expressions,
                )
            reply_text += data

        return reply_text<|MERGE_RESOLUTION|>--- conflicted
+++ resolved
@@ -353,19 +353,9 @@
             k = 2.0  # 控制曲线陡峭程度
             x0 = 1.0  # 控制曲线中心点
             return 1.0 / (1.0 + math.exp(-k * (interest_val - x0)))
-<<<<<<< HEAD
-
-        normal_mode_probability = (
-            calculate_normal_mode_probability(interest_value)
-            * 0.5
-            / self.talk_frequency_control.get_current_talk_frequency()
-        )
-
-=======
         
         normal_mode_probability = calculate_normal_mode_probability(interest_value) * 2 *  self.talk_frequency_control.get_current_talk_frequency()
         
->>>>>>> de962fbf
         # 根据概率决定使用哪种模式
         if random.random() < normal_mode_probability:
             mode = ChatMode.NORMAL
