import time
import asyncio
import datetime

# from .message_storage import MongoDBMessageStorage
from src.plugins.utils.chat_message_builder import build_readable_messages, get_raw_msg_before_timestamp_with_chat

# from ...config.config import global_config
from typing import Dict, Any, Optional
from ..chat.message import Message
from .pfc_types import ConversationState
from .pfc import ChatObserver, GoalAnalyzer, DirectMessageSender
from src.common.logger import get_module_logger
from .action_planner import ActionPlanner
from .observation_info import ObservationInfo
from .conversation_info import ConversationInfo # 确保导入 ConversationInfo
from .reply_generator import ReplyGenerator
from ..chat.chat_stream import ChatStream
from maim_message import UserInfo
from src.plugins.chat.chat_stream import chat_manager
from .pfc_KnowledgeFetcher import KnowledgeFetcher
from .waiter import Waiter

import traceback

logger = get_module_logger("pfc_conversation")


class Conversation:
    """对话类，负责管理单个对话的状态和行为"""

    def __init__(self, stream_id: str):
        """初始化对话实例

        Args:
            stream_id: 聊天流ID
        """
        self.stream_id = stream_id
        self.state = ConversationState.INIT
        self.should_continue = False
        self.ignore_until_timestamp: Optional[float] = None

        # 回复相关
        self.generated_reply = ""

    async def _initialize(self):
        """初始化实例，注册所有组件"""

        try:
            self.action_planner = ActionPlanner(self.stream_id)
            self.goal_analyzer = GoalAnalyzer(self.stream_id)
            self.reply_generator = ReplyGenerator(self.stream_id)
            self.knowledge_fetcher = KnowledgeFetcher()
            self.waiter = Waiter(self.stream_id)
            self.direct_sender = DirectMessageSender()

            # 获取聊天流信息
            self.chat_stream = chat_manager.get_stream(self.stream_id)

            self.stop_action_planner = False
        except Exception as e:
            logger.error(f"初始化对话实例：注册运行组件失败: {e}")
            logger.error(traceback.format_exc())
            raise

        try:
            # 决策所需要的信息，包括自身自信和观察信息两部分
            # 注册观察器和观测信息
            self.chat_observer = ChatObserver.get_instance(self.stream_id)
            self.chat_observer.start()
            self.observation_info = ObservationInfo()
            self.observation_info.bind_to_chat_observer(self.chat_observer)
            # print(self.chat_observer.get_cached_messages(limit=)

            self.conversation_info = ConversationInfo()
        except Exception as e:
            logger.error(f"初始化对话实例：注册信息组件失败: {e}")
            logger.error(traceback.format_exc())
            raise
        try:
            logger.info(f"为 {self.stream_id} 加载初始聊天记录...")
            initial_messages = get_raw_msg_before_timestamp_with_chat(  #
                chat_id=self.stream_id,
                timestamp=time.time(),
                limit=30,  # 加载最近30条作为初始上下文，可以调整
            )
            chat_talking_prompt = await build_readable_messages(
                initial_messages,
                replace_bot_name=True,
                merge_messages=False,
                timestamp_mode="relative",
                read_mark=0.0,
            )
            if initial_messages:
                # 将加载的消息填充到 ObservationInfo 的 chat_history
                self.observation_info.chat_history = initial_messages
                self.observation_info.chat_history_str = chat_talking_prompt + "\n"
                self.observation_info.chat_history_count = len(initial_messages)

                # 更新 ObservationInfo 中的时间戳等信息
                last_msg = initial_messages[-1]
                self.observation_info.last_message_time = last_msg.get("time")
                last_user_info = UserInfo.from_dict(last_msg.get("user_info", {}))
                self.observation_info.last_message_sender = last_user_info.user_id
                self.observation_info.last_message_content = last_msg.get("processed_plain_text", "")

                logger.info(
                    f"成功加载 {len(initial_messages)} 条初始聊天记录。最后一条消息时间: {self.observation_info.last_message_time}"
                )

                # 让 ChatObserver 从加载的最后一条消息之后开始同步
                self.chat_observer.last_message_time = self.observation_info.last_message_time
                self.chat_observer.last_message_read = last_msg  # 更新 observer 的最后读取记录
            else:
                logger.info("没有找到初始聊天记录。")

        except Exception as load_err:
            logger.error(f"加载初始聊天记录时出错: {load_err}")
            # 出错也要继续，只是没有历史记录而已
        # 组件准备完成，启动该论对话
        self.should_continue = True
        asyncio.create_task(self.start())

    async def start(self):
        """开始对话流程"""
        try:
            logger.info("对话系统启动中...")
            asyncio.create_task(self._plan_and_action_loop())
        except Exception as e:
            logger.error(f"启动对话系统失败: {e}")
            raise

    async def _plan_and_action_loop(self):
        """思考步，PFC核心循环模块"""
        while self.should_continue:
            # 忽略逻辑
            if self.ignore_until_timestamp and time.time() < self.ignore_until_timestamp:
<<<<<<< HEAD
                # 仍在忽略期间，等待下次检查
                await asyncio.sleep(30)  # 每 30 秒检查一次
                continue  # 跳过本轮循环的剩余部分
            elif self.ignore_until_timestamp and time.time() >= self.ignore_until_timestamp:
                # 忽略期结束，现在正常地结束对话
                logger.info(f"忽略时间已到 {self.stream_id}，准备结束对话。")
                self.ignore_until_timestamp = None  # 清除时间戳
                self.should_continue = False  # 现在停止循环
                # （可选）在这里记录一个 'end_conversation' 动作
                # 或者确保管理器会基于 should_continue 为 False 来清理它
                continue  # 跳过本轮循环的剩余部分，让它终止
=======
               await asyncio.sleep(30)
               continue
            elif self.ignore_until_timestamp and time.time() >= self.ignore_until_timestamp:
                 logger.info(f"忽略时间已到 {self.stream_id}，准备结束对话。")
                 self.ignore_until_timestamp = None
                 self.should_continue = False
                 continue
>>>>>>> 8b975584
            try:
                # --- 在规划前记录当前新消息数量 ---
                initial_new_message_count = 0
                if hasattr(self.observation_info, "new_messages_count"):
                    initial_new_message_count = self.observation_info.new_messages_count
                else:
                    logger.warning("ObservationInfo missing 'new_messages_count' before planning.")

                # --- 调用 Action Planner ---
                # 传递 self.conversation_info.last_successful_reply_action
                action, reason = await self.action_planner.plan(
                    self.observation_info,
                    self.conversation_info,
                    self.conversation_info.last_successful_reply_action
                )

                # --- 规划后检查是否有 *更多* 新消息到达 ---
                current_new_message_count = 0
                if hasattr(self.observation_info, "new_messages_count"):
                    current_new_message_count = self.observation_info.new_messages_count
                else:
                    logger.warning("ObservationInfo missing 'new_messages_count' after planning.")

                if current_new_message_count > initial_new_message_count:
                    logger.info(
                        f"规划期间发现新增消息 ({initial_new_message_count} -> {current_new_message_count})，跳过本次行动，重新规划"
                    )
                    # 如果规划期间有新消息，也应该重置上次回复状态，因为现在要响应新消息了
                    self.conversation_info.last_successful_reply_action = None
                    await asyncio.sleep(0.1)
                    continue

                #  包含 send_new_message
                if initial_new_message_count > 0 and action in ["direct_reply", "send_new_message"]:
                    if hasattr(self.observation_info, "clear_unprocessed_messages"):
                        logger.debug(f"准备执行 {action}，清理 {initial_new_message_count} 条规划时已知的新消息。")
                        await self.observation_info.clear_unprocessed_messages()
                        if hasattr(self.observation_info, "new_messages_count"):
                            self.observation_info.new_messages_count = 0
                    else:
                        logger.error("无法清理未处理消息: ObservationInfo 缺少 clear_unprocessed_messages 方法！")


                await self._handle_action(action, reason, self.observation_info, self.conversation_info)

                # 检查是否需要结束对话 (逻辑不变)
                goal_ended = False
                if hasattr(self.conversation_info, "goal_list") and self.conversation_info.goal_list:
                    for goal_item in self.conversation_info.goal_list:
                        current_goal = None
                        if isinstance(goal_item, tuple) and len(goal_item) > 0:
                            current_goal = goal_item[0]
                        elif isinstance(goal_item, dict):
                            current_goal = goal_item.get("goal")

                        if current_goal == "结束对话":
                            goal_ended = True
                            break

                if goal_ended:
                    self.should_continue = False
                    logger.info("检测到'结束对话'目标，停止循环。")


            except Exception as loop_err:
                logger.error(f"PFC主循环出错: {loop_err}")
                logger.error(traceback.format_exc())
                await asyncio.sleep(1)

            if self.should_continue:
                await asyncio.sleep(0.1)

        logger.info(f"PFC 循环结束 for stream_id: {self.stream_id}")

    def _check_new_messages_after_planning(self):
        """检查在规划后是否有新消息"""
        # 检查 ObservationInfo 是否已初始化并且有 new_messages_count 属性
        if not hasattr(self, 'observation_info') or not hasattr(self.observation_info, 'new_messages_count'):
            logger.warning("ObservationInfo 未初始化或缺少 'new_messages_count' 属性，无法检查新消息。")
            return False # 或者根据需要抛出错误

        if self.observation_info.new_messages_count > 0:
            logger.info(f"生成/执行动作期间收到 {self.observation_info.new_messages_count} 条新消息，取消当前动作并重新规划")
            # 如果有新消息，也应该重置上次回复状态
            if hasattr(self, 'conversation_info'): # 确保 conversation_info 已初始化
                self.conversation_info.last_successful_reply_action = None
            else:
                logger.warning("ConversationInfo 未初始化，无法重置 last_successful_reply_action。")
            return True
        return False

    def _convert_to_message(self, msg_dict: Dict[str, Any]) -> Message:
        """将消息字典转换为Message对象"""
        try:
            # 尝试从 msg_dict 直接获取 chat_stream，如果失败则从全局 chat_manager 获取
            chat_info = msg_dict.get("chat_info")
            if chat_info and isinstance(chat_info, dict):
                 chat_stream = ChatStream.from_dict(chat_info)
            elif self.chat_stream: # 使用实例变量中的 chat_stream
                 chat_stream = self.chat_stream
            else: # Fallback: 尝试从 manager 获取 (可能需要 stream_id)
                 chat_stream = chat_manager.get_stream(self.stream_id)
                 if not chat_stream:
                      raise ValueError(f"无法确定 ChatStream for stream_id {self.stream_id}")

            user_info = UserInfo.from_dict(msg_dict.get("user_info", {}))

            return Message(
                message_id=msg_dict.get("message_id", f"gen_{time.time()}"), # 提供默认 ID
                chat_stream=chat_stream, # 使用确定的 chat_stream
                time=msg_dict.get("time", time.time()), # 提供默认时间
                user_info=user_info,
                processed_plain_text=msg_dict.get("processed_plain_text", ""),
                detailed_plain_text=msg_dict.get("detailed_plain_text", ""),
            )
        except Exception as e:
            logger.warning(f"转换消息时出错: {e}")
            # 可以选择返回 None 或重新抛出异常，这里选择重新抛出以指示问题
            raise ValueError(f"无法将字典转换为 Message 对象: {e}") from e

    async def _handle_action(
        self, action: str, reason: str, observation_info: ObservationInfo, conversation_info: ConversationInfo
    ):
        """处理规划的行动"""

        logger.info(f"执行行动: {action}, 原因: {reason}")

        # 记录action历史 (逻辑不变)
        current_action_record = {
            "action": action,
            "plan_reason": reason,
            "status": "start",
            "time": datetime.datetime.now().strftime("%H:%M:%S"),
            "final_reason": None,
        }
        # 确保 done_action 列表存在
        if not hasattr(conversation_info, 'done_action'):
            conversation_info.done_action = []
        conversation_info.done_action.append(current_action_record)
        action_index = len(conversation_info.done_action) - 1

        action_successful = False # 用于标记动作是否成功完成

        # --- 根据不同的 action 执行 ---

        # send_new_message 失败后执行 wait
        if action == "send_new_message":
            max_reply_attempts = 3
            reply_attempt_count = 0
            is_suitable = False
            need_replan = False
            check_reason = "未进行尝试"
            final_reply_to_send = ""

            while reply_attempt_count < max_reply_attempts and not is_suitable:
                reply_attempt_count += 1
                logger.info(f"尝试生成追问回复 (第 {reply_attempt_count}/{max_reply_attempts} 次)...")
                self.state = ConversationState.GENERATING

                # 1. 生成回复 (调用 generate 时传入 action_type)
                self.generated_reply = await self.reply_generator.generate(observation_info, conversation_info, action_type='send_new_message')
                logger.info(f"第 {reply_attempt_count} 次生成的追问回复: {self.generated_reply}")

                # 2. 检查回复 (逻辑不变)
                self.state = ConversationState.CHECKING
                try:
<<<<<<< HEAD
                    current_goal_str = conversation_info.goal_list[0]["goal"] if conversation_info.goal_list else ""
                    # 注意：这里传递的是 reply_attempt_count - 1 作为 retry_count 给 checker
=======
                    current_goal_str = conversation_info.goal_list[0][0] if conversation_info.goal_list else ""
>>>>>>> 8b975584
                    is_suitable, check_reason, need_replan = await self.reply_generator.check_reply(
                        reply=self.generated_reply,
                        goal=current_goal_str,
                        chat_history=observation_info.chat_history,
                        chat_history_str=observation_info.chat_history_str,
                        retry_count=reply_attempt_count - 1,
                    )
                    logger.info(
                        f"第 {reply_attempt_count} 次追问检查结果: 合适={is_suitable}, 原因='{check_reason}', 需重新规划={need_replan}"
                    )
                    if is_suitable:
                        final_reply_to_send = self.generated_reply
                        break
                    elif need_replan:
                        logger.warning(f"第 {reply_attempt_count} 次追问检查建议重新规划，停止尝试。原因: {check_reason}")
                        break
                except Exception as check_err:
                    logger.error(f"第 {reply_attempt_count} 次调用 ReplyChecker (追问) 时出错: {check_err}")
                    check_reason = f"第 {reply_attempt_count} 次检查过程出错: {check_err}"
                    break

            # 循环结束，处理最终结果
            if is_suitable:
                # 检查是否有新消息
                if self._check_new_messages_after_planning():
                    logger.info("生成追问回复期间收到新消息，取消发送，重新规划行动")
                    conversation_info.done_action[action_index].update(
                        {"status": "recall", "final_reason": f"有新消息，取消发送追问: {final_reply_to_send}"}
                    )
                    return # 直接返回，重新规划

                # 发送合适的回复
                self.generated_reply = final_reply_to_send
                # --- 在这里调用 _send_reply ---
                await self._send_reply() # <--- 调用恢复后的函数

                # 更新状态: 标记上次成功是 send_new_message
                self.conversation_info.last_successful_reply_action = 'send_new_message'
                action_successful = True # 标记动作成功

            else:
                # 追问失败
                logger.warning(f"经过 {reply_attempt_count} 次尝试，未能生成合适的追问回复。最终原因: {check_reason}")
                conversation_info.done_action[action_index].update(
                    {"status": "recall", "final_reason": f"追问尝试{reply_attempt_count}次后失败: {check_reason}"}
                )
                # 重置状态: 追问失败，下次用初始 prompt
                self.conversation_info.last_successful_reply_action = None

                # 执行 Wait 操作
                logger.info("由于无法生成合适追问回复，执行 'wait' 操作...")
                self.state = ConversationState.WAITING
                await self.waiter.wait(self.conversation_info)
                wait_action_record = {
                    "action": "wait",
                    "plan_reason": "因 send_new_message 多次尝试失败而执行的后备等待",
                    "status": "done",
                    "time": datetime.datetime.now().strftime("%H:%M:%S"),
                    "final_reason": None,
                }
                conversation_info.done_action.append(wait_action_record)


        elif action == "direct_reply":
            max_reply_attempts = 3
            reply_attempt_count = 0
            is_suitable = False
            need_replan = False
            check_reason = "未进行尝试"
            final_reply_to_send = ""

            while reply_attempt_count < max_reply_attempts and not is_suitable:
                reply_attempt_count += 1
                logger.info(f"尝试生成首次回复 (第 {reply_attempt_count}/{max_reply_attempts} 次)...")
                self.state = ConversationState.GENERATING

                # 1. 生成回复
                self.generated_reply = await self.reply_generator.generate(observation_info, conversation_info, action_type='direct_reply')
                logger.info(f"第 {reply_attempt_count} 次生成的首次回复: {self.generated_reply}")

                # 2. 检查回复
                self.state = ConversationState.CHECKING
                try:
                    current_goal_str = conversation_info.goal_list[0][0] if conversation_info.goal_list else ""
                    is_suitable, check_reason, need_replan = await self.reply_generator.check_reply(
                        reply=self.generated_reply,
                        goal=current_goal_str,
                        chat_history=observation_info.chat_history,
                        chat_history_str=observation_info.chat_history_str,
                        retry_count=reply_attempt_count - 1,
                    )
                    logger.info(
                        f"第 {reply_attempt_count} 次首次回复检查结果: 合适={is_suitable}, 原因='{check_reason}', 需重新规划={need_replan}"
                    )
                    if is_suitable:
                        final_reply_to_send = self.generated_reply
                        break
                    elif need_replan:
                        logger.warning(f"第 {reply_attempt_count} 次首次回复检查建议重新规划，停止尝试。原因: {check_reason}")
                        break
                except Exception as check_err:
                    logger.error(f"第 {reply_attempt_count} 次调用 ReplyChecker (首次回复) 时出错: {check_err}")
                    check_reason = f"第 {reply_attempt_count} 次检查过程出错: {check_err}"
                    break

            # 循环结束，处理最终结果
            if is_suitable:
                 # 检查是否有新消息
                if self._check_new_messages_after_planning():
                    logger.info("生成首次回复期间收到新消息，取消发送，重新规划行动")
                    conversation_info.done_action[action_index].update(
                        {"status": "recall", "final_reason": f"有新消息，取消发送首次回复: {final_reply_to_send}"}
                    )
                    return # 直接返回，重新规划

                # 发送合适的回复
                self.generated_reply = final_reply_to_send
                # --- 在这里调用 _send_reply ---
                await self._send_reply() # <--- 调用恢复后的函数

                # 更新状态: 标记上次成功是 direct_reply
                self.conversation_info.last_successful_reply_action = 'direct_reply'
                action_successful = True # 标记动作成功

            else:
                # 首次回复失败
                logger.warning(f"经过 {reply_attempt_count} 次尝试，未能生成合适的首次回复。最终原因: {check_reason}")
                conversation_info.done_action[action_index].update(
                    {"status": "recall", "final_reason": f"首次回复尝试{reply_attempt_count}次后失败: {check_reason}"}
                )
                # 重置状态: 首次回复失败，下次还是用初始 prompt
                self.conversation_info.last_successful_reply_action = None

                # 执行 Wait 操作 (保持原有逻辑)
                logger.info("由于无法生成合适首次回复，执行 'wait' 操作...")
                self.state = ConversationState.WAITING
                await self.waiter.wait(self.conversation_info)
                wait_action_record = {
                    "action": "wait",
                    "plan_reason": "因 direct_reply 多次尝试失败而执行的后备等待",
                    "status": "done",
                    "time": datetime.datetime.now().strftime("%H:%M:%S"),
                    "final_reason": None,
                }
                conversation_info.done_action.append(wait_action_record)

        elif action == "fetch_knowledge":
            self.state = ConversationState.FETCHING
            knowledge_query = reason
            try:
                # 检查 knowledge_fetcher 是否存在
                if not hasattr(self, 'knowledge_fetcher'):
                     logger.error("KnowledgeFetcher 未初始化，无法获取知识。")
                     raise AttributeError("KnowledgeFetcher not initialized")

                knowledge, source = await self.knowledge_fetcher.fetch(knowledge_query, observation_info.chat_history)
                logger.info(f"获取到知识: {knowledge[:100]}..., 来源: {source}")
                if knowledge:
                     # 确保 knowledge_list 存在
                     if not hasattr(conversation_info, 'knowledge_list'):
                         conversation_info.knowledge_list = []
                     conversation_info.knowledge_list.append({"query": knowledge_query, "knowledge": knowledge, "source": source})
                action_successful = True
            except Exception as fetch_err:
                 logger.error(f"获取知识时出错: {fetch_err}")
                 conversation_info.done_action[action_index].update(
                      {"status": "recall", "final_reason": f"获取知识失败: {fetch_err}"}
                 )
                 self.conversation_info.last_successful_reply_action = None # 重置状态


        elif action == "rethink_goal":
            self.state = ConversationState.RETHINKING
            try:
                 # 检查 goal_analyzer 是否存在
                if not hasattr(self, 'goal_analyzer'):
                     logger.error("GoalAnalyzer 未初始化，无法重新思考目标。")
                     raise AttributeError("GoalAnalyzer not initialized")
                await self.goal_analyzer.analyze_goal(conversation_info, observation_info)
                action_successful = True
            except Exception as rethink_err:
                 logger.error(f"重新思考目标时出错: {rethink_err}")
                 conversation_info.done_action[action_index].update(
                      {"status": "recall", "final_reason": f"重新思考目标失败: {rethink_err}"}
                 )
                 self.conversation_info.last_successful_reply_action = None # 重置状态


        elif action == "listening":
            self.state = ConversationState.LISTENING
            logger.info("倾听对方发言...")
            try:
                 # 检查 waiter 是否存在
                if not hasattr(self, 'waiter'):
                     logger.error("Waiter 未初始化，无法倾听。")
                     raise AttributeError("Waiter not initialized")
                timeout_occurred = await self.waiter.wait_listening(conversation_info)
                action_successful = True # Listening 完成就算成功
            except Exception as listen_err:
                 logger.error(f"倾听时出错: {listen_err}")
                 conversation_info.done_action[action_index].update(
                      {"status": "recall", "final_reason": f"倾听失败: {listen_err}"}
                 )
                 self.conversation_info.last_successful_reply_action = None # 重置状态


        elif action == "end_conversation":
            self.should_continue = False
            logger.info("决定结束对话...")
            action_successful = True # 标记动作成功

        elif action == "block_and_ignore":
<<<<<<< HEAD
            logger.info("不想再理你了...")
            # 1. 标记对话为暂时忽略
            ignore_duration_seconds = 10 * 60  # 10 分钟
            self.ignore_until_timestamp = time.time() + ignore_duration_seconds
            logger.info(f"将忽略此对话直到: {datetime.datetime.fromtimestamp(self.ignore_until_timestamp)}")
            conversation_info.done_action[action_index].update(
                {
                    "status": "done",  # 或者一个自定义状态，比如 "ignored"
                    "final_reason": "Detected potential harassment, ignoring temporarily.",  # 检测到潜在骚扰，暂时忽略
                    "time": datetime.datetime.now().strftime("%H:%M:%S"),
                }
            )
            self.state = ConversationState.IGNORED
=======
             logger.info("不想再理你了...")
             ignore_duration_seconds = 10 * 60
             self.ignore_until_timestamp = time.time() + ignore_duration_seconds
             logger.info(f"将忽略此对话直到: {datetime.datetime.fromtimestamp(self.ignore_until_timestamp)}")
             self.state = ConversationState.IGNORED
             action_successful = True # 标记动作成功
>>>>>>> 8b975584

        else:  # 对应 'wait' 动作
            self.state = ConversationState.WAITING
            logger.info("等待更多信息...")
            try:
                 # 检查 waiter 是否存在
                if not hasattr(self, 'waiter'):
                     logger.error("Waiter 未初始化，无法等待。")
                     raise AttributeError("Waiter not initialized")
                timeout_occurred = await self.waiter.wait(self.conversation_info)
                action_successful = True # Wait 完成就算成功
            except Exception as wait_err:
                 logger.error(f"等待时出错: {wait_err}")
                 conversation_info.done_action[action_index].update(
                      {"status": "recall", "final_reason": f"等待失败: {wait_err}"}
                 )
                 self.conversation_info.last_successful_reply_action = None # 重置状态

        # --- 更新 Action History 状态 ---
        # 只有当动作本身成功时，才更新状态为 done
        if action_successful:
            conversation_info.done_action[action_index].update(
                {
                    "status": "done",
                    "time": datetime.datetime.now().strftime("%H:%M:%S"),
                }
            )
            # 重置状态: 对于非回复类动作的成功，清除上次回复状态
            if action not in ['direct_reply', 'send_new_message']:
                self.conversation_info.last_successful_reply_action = None
                logger.debug(f"动作 {action} 成功完成，重置 last_successful_reply_action")
        # 如果动作是 recall 状态，在各自的处理逻辑中已经更新了 done_action

    async def _send_reply(self):
        """发送回复"""
        if not self.generated_reply:
            logger.warning("没有生成回复内容，无法发送。")
            return

        try:
            _current_time = time.time()
            reply_content = self.generated_reply

            # 发送消息 (确保 direct_sender 和 chat_stream 有效)
            if not hasattr(self, 'direct_sender') or not self.direct_sender:
                 logger.error("DirectMessageSender 未初始化，无法发送回复。")
                 return
            if not self.chat_stream:
                 logger.error("ChatStream 未初始化，无法发送回复。")
                 return

            await self.direct_sender.send_message(chat_stream=self.chat_stream, content=reply_content)

            # 发送成功后，手动触发 observer 更新可能导致重复处理自己发送的消息
            # 更好的做法是依赖 observer 的自动轮询或数据库触发器（如果支持）
            # 暂时注释掉，观察是否影响 ObservationInfo 的更新
            # self.chat_observer.trigger_update()
            # if not await self.chat_observer.wait_for_update():
            #     logger.warning("等待 ChatObserver 更新完成超时")

            self.state = ConversationState.ANALYZING # 更新状态

        except Exception as e:
            logger.error(f"发送消息或更新状态时失败: {str(e)}")
            logger.error(traceback.format_exc())
            self.state = ConversationState.ANALYZING

    async def _send_timeout_message(self):
        """发送超时结束消息"""
        try:
            messages = self.chat_observer.get_cached_messages(limit=1)
            if not messages:
                return

            latest_message = self._convert_to_message(messages[0])
            await self.direct_sender.send_message(
                chat_stream=self.chat_stream, content="TODO:超时消息", reply_to_message=latest_message
            )
        except Exception as e:
            logger.error(f"发送超时消息失败: {str(e)}")<|MERGE_RESOLUTION|>--- conflicted
+++ resolved
@@ -135,19 +135,6 @@
         while self.should_continue:
             # 忽略逻辑
             if self.ignore_until_timestamp and time.time() < self.ignore_until_timestamp:
-<<<<<<< HEAD
-                # 仍在忽略期间，等待下次检查
-                await asyncio.sleep(30)  # 每 30 秒检查一次
-                continue  # 跳过本轮循环的剩余部分
-            elif self.ignore_until_timestamp and time.time() >= self.ignore_until_timestamp:
-                # 忽略期结束，现在正常地结束对话
-                logger.info(f"忽略时间已到 {self.stream_id}，准备结束对话。")
-                self.ignore_until_timestamp = None  # 清除时间戳
-                self.should_continue = False  # 现在停止循环
-                # （可选）在这里记录一个 'end_conversation' 动作
-                # 或者确保管理器会基于 should_continue 为 False 来清理它
-                continue  # 跳过本轮循环的剩余部分，让它终止
-=======
                await asyncio.sleep(30)
                continue
             elif self.ignore_until_timestamp and time.time() >= self.ignore_until_timestamp:
@@ -155,7 +142,6 @@
                  self.ignore_until_timestamp = None
                  self.should_continue = False
                  continue
->>>>>>> 8b975584
             try:
                 # --- 在规划前记录当前新消息数量 ---
                 initial_new_message_count = 0
@@ -322,12 +308,7 @@
                 # 2. 检查回复 (逻辑不变)
                 self.state = ConversationState.CHECKING
                 try:
-<<<<<<< HEAD
-                    current_goal_str = conversation_info.goal_list[0]["goal"] if conversation_info.goal_list else ""
-                    # 注意：这里传递的是 reply_attempt_count - 1 作为 retry_count 给 checker
-=======
                     current_goal_str = conversation_info.goal_list[0][0] if conversation_info.goal_list else ""
->>>>>>> 8b975584
                     is_suitable, check_reason, need_replan = await self.reply_generator.check_reply(
                         reply=self.generated_reply,
                         goal=current_goal_str,
@@ -540,28 +521,12 @@
             action_successful = True # 标记动作成功
 
         elif action == "block_and_ignore":
-<<<<<<< HEAD
-            logger.info("不想再理你了...")
-            # 1. 标记对话为暂时忽略
-            ignore_duration_seconds = 10 * 60  # 10 分钟
-            self.ignore_until_timestamp = time.time() + ignore_duration_seconds
-            logger.info(f"将忽略此对话直到: {datetime.datetime.fromtimestamp(self.ignore_until_timestamp)}")
-            conversation_info.done_action[action_index].update(
-                {
-                    "status": "done",  # 或者一个自定义状态，比如 "ignored"
-                    "final_reason": "Detected potential harassment, ignoring temporarily.",  # 检测到潜在骚扰，暂时忽略
-                    "time": datetime.datetime.now().strftime("%H:%M:%S"),
-                }
-            )
-            self.state = ConversationState.IGNORED
-=======
              logger.info("不想再理你了...")
              ignore_duration_seconds = 10 * 60
              self.ignore_until_timestamp = time.time() + ignore_duration_seconds
              logger.info(f"将忽略此对话直到: {datetime.datetime.fromtimestamp(self.ignore_until_timestamp)}")
              self.state = ConversationState.IGNORED
              action_successful = True # 标记动作成功
->>>>>>> 8b975584
 
         else:  # 对应 'wait' 动作
             self.state = ConversationState.WAITING
